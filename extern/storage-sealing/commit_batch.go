package sealing

import (
	"bytes"
	"context"
	"sort"
	"sync"
	"time"

	"github.com/ipfs/go-cid"
	"golang.org/x/xerrors"

	"github.com/filecoin-project/go-address"
	"github.com/filecoin-project/go-bitfield"
	"github.com/filecoin-project/go-state-types/abi"
	"github.com/filecoin-project/go-state-types/big"
	"github.com/filecoin-project/go-state-types/network"
	miner5 "github.com/filecoin-project/specs-actors/v5/actors/builtin/miner"
	proof5 "github.com/filecoin-project/specs-actors/v5/actors/runtime/proof"

	"github.com/filecoin-project/lotus/api"
	"github.com/filecoin-project/lotus/build"
	"github.com/filecoin-project/lotus/chain/actors"
	"github.com/filecoin-project/lotus/chain/actors/builtin/miner"
	"github.com/filecoin-project/lotus/chain/actors/policy"
	"github.com/filecoin-project/lotus/chain/types"
	"github.com/filecoin-project/lotus/extern/sector-storage/ffiwrapper"
	"github.com/filecoin-project/lotus/extern/storage-sealing/sealiface"
	"github.com/filecoin-project/lotus/node/config"
)

const arp = abi.RegisteredAggregationProof_SnarkPackV1

var aggFeeNum = big.NewInt(110)
var aggFeeDen = big.NewInt(100)

<<<<<<< HEAD
=======
//go:generate go run github.com/golang/mock/mockgen -destination=mocks/mock_commit_batcher.go -package=mocks . CommitBatcherApi

>>>>>>> 90c8891f
type CommitBatcherApi interface {
	SendMsg(ctx context.Context, from, to address.Address, method abi.MethodNum, value, maxFee abi.TokenAmount, params []byte) (cid.Cid, error)
	StateMinerInfo(context.Context, address.Address, TipSetToken) (miner.MinerInfo, error)
	ChainHead(ctx context.Context) (TipSetToken, abi.ChainEpoch, error)
	ChainBaseFee(context.Context, TipSetToken) (abi.TokenAmount, error)

	StateSectorPreCommitInfo(ctx context.Context, maddr address.Address, sectorNumber abi.SectorNumber, tok TipSetToken) (*miner.SectorPreCommitOnChainInfo, error)
	StateMinerInitialPledgeCollateral(context.Context, address.Address, miner.SectorPreCommitInfo, TipSetToken) (big.Int, error)
	StateNetworkVersion(ctx context.Context, tok TipSetToken) (network.Version, error)
	StateMinerAvailableBalance(context.Context, address.Address, TipSetToken) (big.Int, error)
}

type AggregateInput struct {
	Spt   abi.RegisteredSealProof
	Info  proof5.AggregateSealVerifyInfo
	Proof []byte
}

type CommitBatcher struct {
	api       CommitBatcherApi
	maddr     address.Address
	mctx      context.Context
	addrSel   AddrSel
	feeCfg    config.MinerFeeConfig
	getConfig GetSealingConfigFunc
	prover    ffiwrapper.Prover

	cutoffs map[abi.SectorNumber]time.Time
	todo    map[abi.SectorNumber]AggregateInput
	waiting map[abi.SectorNumber][]chan sealiface.CommitBatchRes

	notify, stop, stopped chan struct{}
	force                 chan chan []sealiface.CommitBatchRes
	lk                    sync.Mutex
}

func NewCommitBatcher(mctx context.Context, maddr address.Address, api CommitBatcherApi, addrSel AddrSel, feeCfg config.MinerFeeConfig, getConfig GetSealingConfigFunc, prov ffiwrapper.Prover) *CommitBatcher {
	b := &CommitBatcher{
		api:       api,
		maddr:     maddr,
		mctx:      mctx,
		addrSel:   addrSel,
		feeCfg:    feeCfg,
		getConfig: getConfig,
		prover:    prov,

		cutoffs: map[abi.SectorNumber]time.Time{},
		todo:    map[abi.SectorNumber]AggregateInput{},
		waiting: map[abi.SectorNumber][]chan sealiface.CommitBatchRes{},

		notify:  make(chan struct{}, 1),
		force:   make(chan chan []sealiface.CommitBatchRes),
		stop:    make(chan struct{}),
		stopped: make(chan struct{}),
	}

	go b.run()

	return b
}

func (b *CommitBatcher) run() {
	var forceRes chan []sealiface.CommitBatchRes
	var lastMsg []sealiface.CommitBatchRes

	cfg, err := b.getConfig()
	if err != nil {
		panic(err)
	}

	timer := time.NewTimer(b.batchWait(cfg.CommitBatchWait, cfg.CommitBatchSlack))
	for {
		if forceRes != nil {
			forceRes <- lastMsg
			forceRes = nil
		}
		lastMsg = nil

		// indicates whether we should only start a batch if we have reached or exceeded cfg.MaxCommitBatch
		var sendAboveMax bool
		select {
		case <-b.stop:
			close(b.stopped)
			return
		case <-b.notify:
			sendAboveMax = true
		case <-timer.C:
			// do nothing
		case fr := <-b.force: // user triggered
			forceRes = fr
		}

		var err error
		lastMsg, err = b.maybeStartBatch(sendAboveMax)
		if err != nil {
			log.Warnw("CommitBatcher processBatch error", "error", err)
		}

		if !timer.Stop() {
			select {
			case <-timer.C:
			default:
			}
		}

		timer.Reset(b.batchWait(cfg.CommitBatchWait, cfg.CommitBatchSlack))
	}
}

func (b *CommitBatcher) batchWait(maxWait, slack time.Duration) time.Duration {
	now := time.Now()

	b.lk.Lock()
	defer b.lk.Unlock()

	if len(b.todo) == 0 {
		return maxWait
	}

	var cutoff time.Time
	for sn := range b.todo {
		sectorCutoff := b.cutoffs[sn]
		if cutoff.IsZero() || (!sectorCutoff.IsZero() && sectorCutoff.Before(cutoff)) {
			cutoff = sectorCutoff
		}
	}
	for sn := range b.waiting {
		sectorCutoff := b.cutoffs[sn]
		if cutoff.IsZero() || (!sectorCutoff.IsZero() && sectorCutoff.Before(cutoff)) {
			cutoff = sectorCutoff
		}
	}

	if cutoff.IsZero() {
		return maxWait
	}

	cutoff = cutoff.Add(-slack)
	if cutoff.Before(now) {
		return time.Nanosecond // can't return 0
	}

	wait := cutoff.Sub(now)
	if wait > maxWait {
		wait = maxWait
	}

	return wait
}

func (b *CommitBatcher) maybeStartBatch(notif bool) ([]sealiface.CommitBatchRes, error) {
	b.lk.Lock()
	defer b.lk.Unlock()

	total := len(b.todo)
	if total == 0 {
		return nil, nil // nothing to do
	}

	cfg, err := b.getConfig()
	if err != nil {
		return nil, xerrors.Errorf("getting config: %w", err)
	}

	if notif && total < cfg.MaxCommitBatch {
		return nil, nil
	}

	var res []sealiface.CommitBatchRes

	individual := (total < cfg.MinCommitBatch) || (total < miner5.MinAggregatedSectors)

	if !individual && !cfg.AggregateAboveBaseFee.Equals(big.Zero()) {
		tok, _, err := b.api.ChainHead(b.mctx)
		if err != nil {
			return nil, err
		}

		bf, err := b.api.ChainBaseFee(b.mctx, tok)
		if err != nil {
			return nil, xerrors.Errorf("couldn't get base fee: %w", err)
		}

		if bf.LessThan(cfg.AggregateAboveBaseFee) {
			individual = true
		}
	}

	if individual {
<<<<<<< HEAD
		res, err = b.processIndividually()
=======
		res, err = b.processIndividually(cfg)
>>>>>>> 90c8891f
	} else {
		res, err = b.processBatch(cfg)
	}
	if err != nil && len(res) == 0 {
		return nil, err
	}

	for _, r := range res {
		if err != nil {
			r.Error = err.Error()
		}

		for _, sn := range r.Sectors {
			for _, ch := range b.waiting[sn] {
				ch <- r // buffered
			}

			delete(b.waiting, sn)
			delete(b.todo, sn)
			delete(b.cutoffs, sn)
		}
	}

	return res, nil
}

func (b *CommitBatcher) processBatch(cfg sealiface.Config) ([]sealiface.CommitBatchRes, error) {
	tok, _, err := b.api.ChainHead(b.mctx)
	if err != nil {
		return nil, err
	}

	total := len(b.todo)

	res := sealiface.CommitBatchRes{
		FailedSectors: map[abi.SectorNumber]string{},
	}

	params := miner5.ProveCommitAggregateParams{
		SectorNumbers: bitfield.New(),
	}

	proofs := make([][]byte, 0, total)
	infos := make([]proof5.AggregateSealVerifyInfo, 0, total)
	collateral := big.Zero()

	for id, p := range b.todo {
		if len(infos) >= cfg.MaxCommitBatch {
			log.Infow("commit batch full")
			break
		}

		res.Sectors = append(res.Sectors, id)

		sc, err := b.getSectorCollateral(id, tok)
		if err != nil {
			res.FailedSectors[id] = err.Error()
			continue
		}

		collateral = big.Add(collateral, sc)

		params.SectorNumbers.Set(uint64(id))
		infos = append(infos, p.Info)
	}

	sort.Slice(infos, func(i, j int) bool {
		return infos[i].Number < infos[j].Number
	})

	for _, info := range infos {
		proofs = append(proofs, b.todo[info.Number].Proof)
	}

	mid, err := address.IDFromAddress(b.maddr)
	if err != nil {
		return []sealiface.CommitBatchRes{res}, xerrors.Errorf("getting miner id: %w", err)
	}

	params.AggregateProof, err = b.prover.AggregateSealProofs(proof5.AggregateSealVerifyProofAndInfos{
		Miner:          abi.ActorID(mid),
		SealProof:      b.todo[infos[0].Number].Spt,
		AggregateProof: arp,
		Infos:          infos,
	}, proofs)
	if err != nil {
		return []sealiface.CommitBatchRes{res}, xerrors.Errorf("aggregating proofs: %w", err)
	}

	enc := new(bytes.Buffer)
	if err := params.MarshalCBOR(enc); err != nil {
		return []sealiface.CommitBatchRes{res}, xerrors.Errorf("couldn't serialize ProveCommitAggregateParams: %w", err)
	}

	mi, err := b.api.StateMinerInfo(b.mctx, b.maddr, nil)
	if err != nil {
		return []sealiface.CommitBatchRes{res}, xerrors.Errorf("couldn't get miner info: %w", err)
	}

	maxFee := b.feeCfg.MaxCommitBatchGasFee.FeeForSectors(len(infos))

	bf, err := b.api.ChainBaseFee(b.mctx, tok)
	if err != nil {
		return []sealiface.CommitBatchRes{res}, xerrors.Errorf("couldn't get base fee: %w", err)
	}

	nv, err := b.api.StateNetworkVersion(b.mctx, tok)
	if err != nil {
		log.Errorf("getting network version: %s", err)
		return []sealiface.CommitBatchRes{res}, xerrors.Errorf("getting network version: %s", err)
	}

	aggFee := big.Div(big.Mul(policy.AggregateNetworkFee(nv, len(infos), bf), aggFeeNum), aggFeeDen)
<<<<<<< HEAD

	needFunds := big.Add(collateral, aggFee)

	goodFunds := big.Add(maxFee, needFunds)

=======

	needFunds := big.Add(collateral, aggFee)
	needFunds, err = collateralSendAmount(b.mctx, b.api, b.maddr, cfg, needFunds)
	if err != nil {
		return []sealiface.CommitBatchRes{res}, err
	}

	goodFunds := big.Add(maxFee, needFunds)

>>>>>>> 90c8891f
	from, _, err := b.addrSel(b.mctx, mi, api.CommitAddr, goodFunds, needFunds)
	if err != nil {
		return []sealiface.CommitBatchRes{res}, xerrors.Errorf("no good address found: %w", err)
	}

	mcid, err := b.api.SendMsg(b.mctx, from, b.maddr, miner.Methods.ProveCommitAggregate, needFunds, maxFee, enc.Bytes())
	if err != nil {
		return []sealiface.CommitBatchRes{res}, xerrors.Errorf("sending message failed: %w", err)
	}

	res.Msg = &mcid

	log.Infow("Sent ProveCommitAggregate message", "cid", mcid, "from", from, "todo", total, "sectors", len(infos))

	return []sealiface.CommitBatchRes{res}, nil
}

func (b *CommitBatcher) processIndividually(cfg sealiface.Config) ([]sealiface.CommitBatchRes, error) {
	mi, err := b.api.StateMinerInfo(b.mctx, b.maddr, nil)
	if err != nil {
		return nil, xerrors.Errorf("couldn't get miner info: %w", err)
	}

	avail := types.TotalFilecoinInt

	if cfg.CollateralFromMinerBalance && !cfg.DisableCollateralFallback {
		avail, err = b.api.StateMinerAvailableBalance(b.mctx, b.maddr, nil)
		if err != nil {
			return nil, xerrors.Errorf("getting available miner balance: %w", err)
		}

		avail = big.Sub(avail, cfg.AvailableBalanceBuffer)
		if avail.LessThan(big.Zero()) {
			avail = big.Zero()
		}
	}

	tok, _, err := b.api.ChainHead(b.mctx)
	if err != nil {
		return nil, err
	}

	var res []sealiface.CommitBatchRes

	for sn, info := range b.todo {
		r := sealiface.CommitBatchRes{
			Sectors:       []abi.SectorNumber{sn},
			FailedSectors: map[abi.SectorNumber]string{},
		}

		mcid, err := b.processSingle(cfg, mi, &avail, sn, info, tok)
		if err != nil {
			log.Errorf("process single error: %+v", err) // todo: return to user
			r.FailedSectors[sn] = err.Error()
		} else {
			r.Msg = &mcid
		}

		res = append(res, r)
	}

	return res, nil
}

func (b *CommitBatcher) processSingle(cfg sealiface.Config, mi miner.MinerInfo, avail *abi.TokenAmount, sn abi.SectorNumber, info AggregateInput, tok TipSetToken) (cid.Cid, error) {
	enc := new(bytes.Buffer)
	params := &miner.ProveCommitSectorParams{
		SectorNumber: sn,
		Proof:        info.Proof,
	}

	if err := params.MarshalCBOR(enc); err != nil {
		return cid.Undef, xerrors.Errorf("marshaling commit params: %w", err)
	}

	collateral, err := b.getSectorCollateral(sn, tok)
	if err != nil {
		return cid.Undef, err
	}

	if cfg.CollateralFromMinerBalance {
		c := big.Sub(collateral, *avail)
		*avail = big.Sub(*avail, collateral)
		collateral = c

		if collateral.LessThan(big.Zero()) {
			collateral = big.Zero()
		}
		if (*avail).LessThan(big.Zero()) {
			*avail = big.Zero()
		}
	}

	goodFunds := big.Add(collateral, big.Int(b.feeCfg.MaxCommitGasFee))

	from, _, err := b.addrSel(b.mctx, mi, api.CommitAddr, goodFunds, collateral)
	if err != nil {
		return cid.Undef, xerrors.Errorf("no good address to send commit message from: %w", err)
	}

	mcid, err := b.api.SendMsg(b.mctx, from, b.maddr, miner.Methods.ProveCommitSector, collateral, big.Int(b.feeCfg.MaxCommitGasFee), enc.Bytes())
	if err != nil {
		return cid.Undef, xerrors.Errorf("pushing message to mpool: %w", err)
	}

	return mcid, nil
}

// register commit, wait for batch message, return message CID
func (b *CommitBatcher) AddCommit(ctx context.Context, s SectorInfo, in AggregateInput) (res sealiface.CommitBatchRes, err error) {
	sn := s.SectorNumber

	cu, err := b.getCommitCutoff(s)
	if err != nil {
		return sealiface.CommitBatchRes{}, err
	}

	b.lk.Lock()
	b.cutoffs[sn] = cu
	b.todo[sn] = in

	sent := make(chan sealiface.CommitBatchRes, 1)
	b.waiting[sn] = append(b.waiting[sn], sent)

	select {
	case b.notify <- struct{}{}:
	default: // already have a pending notification, don't need more
	}
	b.lk.Unlock()

	select {
	case r := <-sent:
		return r, nil
	case <-ctx.Done():
		return sealiface.CommitBatchRes{}, ctx.Err()
	}
}

func (b *CommitBatcher) Flush(ctx context.Context) ([]sealiface.CommitBatchRes, error) {
	resCh := make(chan []sealiface.CommitBatchRes, 1)
	select {
	case b.force <- resCh:
		select {
		case res := <-resCh:
			return res, nil
		case <-ctx.Done():
			return nil, ctx.Err()
		}
	case <-ctx.Done():
		return nil, ctx.Err()
	}
}

func (b *CommitBatcher) Pending(ctx context.Context) ([]abi.SectorID, error) {
	b.lk.Lock()
	defer b.lk.Unlock()

	mid, err := address.IDFromAddress(b.maddr)
	if err != nil {
		return nil, err
	}

	res := make([]abi.SectorID, 0)
	for _, s := range b.todo {
		res = append(res, abi.SectorID{
			Miner:  abi.ActorID(mid),
			Number: s.Info.Number,
		})
	}

	sort.Slice(res, func(i, j int) bool {
		if res[i].Miner != res[j].Miner {
			return res[i].Miner < res[j].Miner
		}

		return res[i].Number < res[j].Number
	})

	return res, nil
}

func (b *CommitBatcher) Stop(ctx context.Context) error {
	close(b.stop)

	select {
	case <-b.stopped:
		return nil
	case <-ctx.Done():
		return ctx.Err()
	}
}

// TODO: If this returned epochs, it would make testing much easier
func (b *CommitBatcher) getCommitCutoff(si SectorInfo) (time.Time, error) {
	tok, curEpoch, err := b.api.ChainHead(b.mctx)
	if err != nil {
		return time.Now(), xerrors.Errorf("getting chain head: %s", err)
	}

	nv, err := b.api.StateNetworkVersion(b.mctx, tok)
	if err != nil {
		log.Errorf("getting network version: %s", err)
		return time.Now(), xerrors.Errorf("getting network version: %s", err)
	}

	pci, err := b.api.StateSectorPreCommitInfo(b.mctx, b.maddr, si.SectorNumber, tok)
	if err != nil {
		log.Errorf("getting precommit info: %s", err)
		return time.Now(), err
	}

	cutoffEpoch := pci.PreCommitEpoch + policy.GetMaxProveCommitDuration(actors.VersionForNetwork(nv), si.SectorType)

	for _, p := range si.Pieces {
		if p.DealInfo == nil {
			continue
		}

		startEpoch := p.DealInfo.DealSchedule.StartEpoch
		if startEpoch < cutoffEpoch {
			cutoffEpoch = startEpoch
		}
	}

	if cutoffEpoch <= curEpoch {
		return time.Now(), nil
	}

	return time.Now().Add(time.Duration(cutoffEpoch-curEpoch) * time.Duration(build.BlockDelaySecs) * time.Second), nil
}

func (b *CommitBatcher) getSectorCollateral(sn abi.SectorNumber, tok TipSetToken) (abi.TokenAmount, error) {
	pci, err := b.api.StateSectorPreCommitInfo(b.mctx, b.maddr, sn, tok)
	if err != nil {
		return big.Zero(), xerrors.Errorf("getting precommit info: %w", err)
	}
	if pci == nil {
		return big.Zero(), xerrors.Errorf("precommit info not found on chain")
	}

	collateral, err := b.api.StateMinerInitialPledgeCollateral(b.mctx, b.maddr, pci.Info, tok)
	if err != nil {
		return big.Zero(), xerrors.Errorf("getting initial pledge collateral: %w", err)
	}

	collateral = big.Sub(collateral, pci.PreCommitDeposit)
	if collateral.LessThan(big.Zero()) {
		collateral = big.Zero()
	}

	return collateral, nil
}<|MERGE_RESOLUTION|>--- conflicted
+++ resolved
@@ -34,11 +34,8 @@
 var aggFeeNum = big.NewInt(110)
 var aggFeeDen = big.NewInt(100)
 
-<<<<<<< HEAD
-=======
 //go:generate go run github.com/golang/mock/mockgen -destination=mocks/mock_commit_batcher.go -package=mocks . CommitBatcherApi
 
->>>>>>> 90c8891f
 type CommitBatcherApi interface {
 	SendMsg(ctx context.Context, from, to address.Address, method abi.MethodNum, value, maxFee abi.TokenAmount, params []byte) (cid.Cid, error)
 	StateMinerInfo(context.Context, address.Address, TipSetToken) (miner.MinerInfo, error)
@@ -228,11 +225,7 @@
 	}
 
 	if individual {
-<<<<<<< HEAD
-		res, err = b.processIndividually()
-=======
 		res, err = b.processIndividually(cfg)
->>>>>>> 90c8891f
 	} else {
 		res, err = b.processBatch(cfg)
 	}
@@ -346,13 +339,6 @@
 	}
 
 	aggFee := big.Div(big.Mul(policy.AggregateNetworkFee(nv, len(infos), bf), aggFeeNum), aggFeeDen)
-<<<<<<< HEAD
-
-	needFunds := big.Add(collateral, aggFee)
-
-	goodFunds := big.Add(maxFee, needFunds)
-
-=======
 
 	needFunds := big.Add(collateral, aggFee)
 	needFunds, err = collateralSendAmount(b.mctx, b.api, b.maddr, cfg, needFunds)
@@ -362,7 +348,6 @@
 
 	goodFunds := big.Add(maxFee, needFunds)
 
->>>>>>> 90c8891f
 	from, _, err := b.addrSel(b.mctx, mi, api.CommitAddr, goodFunds, needFunds)
 	if err != nil {
 		return []sealiface.CommitBatchRes{res}, xerrors.Errorf("no good address found: %w", err)
