package apistruct

import (
	"context"

	"github.com/ipfs/go-cid"
	"github.com/libp2p/go-libp2p-core/network"
	"github.com/libp2p/go-libp2p-core/peer"

	"github.com/filecoin-project/go-address"
	"github.com/filecoin-project/go-fil-markets/storagemarket"
	"github.com/filecoin-project/specs-actors/actors/abi"
	"github.com/filecoin-project/specs-actors/actors/abi/big"
	"github.com/filecoin-project/specs-actors/actors/builtin/miner"
	"github.com/filecoin-project/specs-actors/actors/builtin/paych"
	"github.com/filecoin-project/specs-actors/actors/builtin/reward"
	"github.com/filecoin-project/specs-actors/actors/crypto"

	"github.com/filecoin-project/lotus/api"
	"github.com/filecoin-project/lotus/chain/store"
	"github.com/filecoin-project/lotus/chain/types"
)

// All permissions are listed in permissioned.go
var _ = AllPermissions

type CommonStruct struct {
	Internal struct {
		AuthVerify func(ctx context.Context, token string) ([]api.Permission, error) `perm:"read"`
		AuthNew    func(ctx context.Context, perms []api.Permission) ([]byte, error) `perm:"admin"`

		NetConnectedness func(context.Context, peer.ID) (network.Connectedness, error) `perm:"read"`
		NetPeers         func(context.Context) ([]peer.AddrInfo, error)                `perm:"read"`
		NetConnect       func(context.Context, peer.AddrInfo) error                    `perm:"write"`
		NetAddrsListen   func(context.Context) (peer.AddrInfo, error)                  `perm:"read"`
		NetDisconnect    func(context.Context, peer.ID) error                          `perm:"write"`
		NetFindPeer      func(context.Context, peer.ID) (peer.AddrInfo, error)         `perm:"read"`

		ID      func(context.Context) (peer.ID, error)     `perm:"read"`
		Version func(context.Context) (api.Version, error) `perm:"read"`

		LogList     func(context.Context) ([]string, error)     `perm:"write"`
		LogSetLevel func(context.Context, string, string) error `perm:"write"`
	}
}

// FullNodeStruct implements API passing calls to user-provided function values.
type FullNodeStruct struct {
	CommonStruct

	Internal struct {
		ChainNotify            func(context.Context) (<-chan []*store.HeadChange, error)                                                          `perm:"read"`
		ChainHead              func(context.Context) (*types.TipSet, error)                                                                       `perm:"read"`
		ChainGetRandomness     func(context.Context, types.TipSetKey, crypto.DomainSeparationTag, abi.ChainEpoch, []byte) (abi.Randomness, error) `perm:"read"`
		ChainGetBlock          func(context.Context, cid.Cid) (*types.BlockHeader, error)                                                         `perm:"read"`
		ChainGetTipSet         func(context.Context, types.TipSetKey) (*types.TipSet, error)                                                      `perm:"read"`
		ChainGetBlockMessages  func(context.Context, cid.Cid) (*api.BlockMessages, error)                                                         `perm:"read"`
		ChainGetParentReceipts func(context.Context, cid.Cid) ([]*types.MessageReceipt, error)                                                    `perm:"read"`
		ChainGetParentMessages func(context.Context, cid.Cid) ([]api.Message, error)                                                              `perm:"read"`
		ChainGetTipSetByHeight func(context.Context, abi.ChainEpoch, types.TipSetKey) (*types.TipSet, error)                                      `perm:"read"`
		ChainReadObj           func(context.Context, cid.Cid) ([]byte, error)                                                                     `perm:"read"`
		ChainHasObj            func(context.Context, cid.Cid) (bool, error)                                                                       `perm:"read"`
		ChainStatObj           func(context.Context, cid.Cid, cid.Cid) (api.ObjStat, error)                                                       `perm:"read"`
		ChainSetHead           func(context.Context, types.TipSetKey) error                                                                       `perm:"admin"`
		ChainGetGenesis        func(context.Context) (*types.TipSet, error)                                                                       `perm:"read"`
		ChainTipSetWeight      func(context.Context, types.TipSetKey) (types.BigInt, error)                                                       `perm:"read"`
		ChainGetNode           func(ctx context.Context, p string) (interface{}, error)                                                           `perm:"read"`
		ChainGetMessage        func(context.Context, cid.Cid) (*types.Message, error)                                                             `perm:"read"`
		ChainGetPath           func(context.Context, types.TipSetKey, types.TipSetKey) ([]*store.HeadChange, error)                               `perm:"read"`
		ChainExport            func(context.Context, types.TipSetKey) (<-chan []byte, error)                                                      `perm:"read"`

		SyncState          func(context.Context) (*api.SyncState, error)                `perm:"read"`
		SyncSubmitBlock    func(ctx context.Context, blk *types.BlockMsg) error         `perm:"write"`
		SyncIncomingBlocks func(ctx context.Context) (<-chan *types.BlockHeader, error) `perm:"read"`
		SyncMarkBad        func(ctx context.Context, bcid cid.Cid) error                `perm:"admin"`
		SyncCheckBad       func(ctx context.Context, bcid cid.Cid) (string, error)      `perm:"read"`

		MpoolPending     func(context.Context, types.TipSetKey) ([]*types.SignedMessage, error) `perm:"read"`
		MpoolPush        func(context.Context, *types.SignedMessage) (cid.Cid, error)           `perm:"write"`
		MpoolPushMessage func(context.Context, *types.Message) (*types.SignedMessage, error)    `perm:"sign"`
		MpoolGetNonce    func(context.Context, address.Address) (uint64, error)                 `perm:"read"`
		MpoolSub         func(context.Context) (<-chan api.MpoolUpdate, error)                  `perm:"read"`

		MinerCreateBlock func(context.Context, address.Address, types.TipSetKey, *types.Ticket, *types.EPostProof, []*types.SignedMessage, abi.ChainEpoch, uint64) (*types.BlockMsg, error) `perm:"write"`

		WalletNew            func(context.Context, crypto.SigType) (address.Address, error)                       `perm:"write"`
		WalletHas            func(context.Context, address.Address) (bool, error)                                 `perm:"write"`
		WalletList           func(context.Context) ([]address.Address, error)                                     `perm:"write"`
		WalletBalance        func(context.Context, address.Address) (types.BigInt, error)                         `perm:"read"`
		WalletSign           func(context.Context, address.Address, []byte) (*crypto.Signature, error)            `perm:"sign"`
		WalletSignMessage    func(context.Context, address.Address, *types.Message) (*types.SignedMessage, error) `perm:"sign"`
		WalletVerify         func(context.Context, address.Address, []byte, *types.Signature) bool                `perm:"read"`
		WalletDefaultAddress func(context.Context) (address.Address, error)                                       `perm:"write"`
		WalletSetDefault     func(context.Context, address.Address) error                                         `perm:"admin"`
		WalletExport         func(context.Context, address.Address) (*types.KeyInfo, error)                       `perm:"admin"`
		WalletImport         func(context.Context, *types.KeyInfo) (address.Address, error)                       `perm:"admin"`

<<<<<<< HEAD
		ClientImport      func(ctx context.Context, ref api.FileRef) (cid.Cid, error)                                              `perm:"admin"`
		ClientListImports func(ctx context.Context) ([]api.Import, error)                                                      `perm:"write"`
		ClientHasLocal    func(ctx context.Context, root cid.Cid) (bool, error)                                                `perm:"write"`
		ClientFindData    func(ctx context.Context, root cid.Cid) ([]api.QueryOffer, error)                                    `perm:"read"`
		ClientStartDeal   func(ctx context.Context, params *api.StartDealParams) (*cid.Cid, error)                             `perm:"admin"`
		ClientGetDealInfo func(context.Context, cid.Cid) (*api.DealInfo, error)                                                `perm:"read"`
		ClientListDeals   func(ctx context.Context) ([]api.DealInfo, error)                                                    `perm:"write"`
		ClientRetrieve    func(ctx context.Context, order api.RetrievalOrder, ref api.FileRef) error                               `perm:"admin"`
		ClientQueryAsk    func(ctx context.Context, p peer.ID, miner address.Address) (*storagemarket.SignedStorageAsk, error) `perm:"read"`

		StateMinerSectors       func(context.Context, address.Address, types.TipSetKey) ([]*api.ChainSectorInfo, error)                      `perm:"read"`
		StateMinerProvingSet    func(context.Context, address.Address, types.TipSetKey) ([]*api.ChainSectorInfo, error)                      `perm:"read"`
		StateMinerPower         func(context.Context, address.Address, types.TipSetKey) (api.MinerPower, error)                              `perm:"read"`
		StateMinerWorker        func(context.Context, address.Address, types.TipSetKey) (address.Address, error)                             `perm:"read"`
		StateMinerPeerID        func(ctx context.Context, m address.Address, tsk types.TipSetKey) (peer.ID, error)                           `perm:"read"`
		StateMinerPostState     func(ctx context.Context, actor address.Address, tsk types.TipSetKey) (*miner.PoStState, error)              `perm:"read"`
		StateMinerSectorSize    func(context.Context, address.Address, types.TipSetKey) (abi.SectorSize, error)                              `perm:"read"`
		StateMinerFaults        func(context.Context, address.Address, types.TipSetKey) ([]abi.SectorNumber, error)                          `perm:"read"`
		StateCall               func(context.Context, *types.Message, types.TipSetKey) (*api.MethodCall, error)                              `perm:"read"`
		StateReplay             func(context.Context, types.TipSetKey, cid.Cid) (*api.ReplayResults, error)                                  `perm:"read"`
		StateGetActor           func(context.Context, address.Address, types.TipSetKey) (*types.Actor, error)                                `perm:"read"`
		StateReadState          func(context.Context, *types.Actor, types.TipSetKey) (*api.ActorState, error)                                `perm:"read"`
		StatePledgeCollateral   func(context.Context, types.TipSetKey) (types.BigInt, error)                                                 `perm:"read"`
		StateWaitMsg            func(context.Context, cid.Cid) (*api.MsgWait, error)                                                         `perm:"read"`
		StateListMiners         func(context.Context, types.TipSetKey) ([]address.Address, error)                                            `perm:"read"`
		StateListActors         func(context.Context, types.TipSetKey) ([]address.Address, error)                                            `perm:"read"`
		StateMarketBalance      func(context.Context, address.Address, types.TipSetKey) (api.MarketBalance, error)                           `perm:"read"`
		StateMarketParticipants func(context.Context, types.TipSetKey) (map[string]api.MarketBalance, error)                                 `perm:"read"`
		StateMarketDeals        func(context.Context, types.TipSetKey) (map[string]api.MarketDeal, error)                                    `perm:"read"`
		StateMarketStorageDeal  func(context.Context, abi.DealID, types.TipSetKey) (*api.MarketDeal, error)                                  `perm:"read"`
		StateLookupID           func(ctx context.Context, addr address.Address, tsk types.TipSetKey) (address.Address, error)                `perm:"read"`
		StateChangedActors      func(context.Context, cid.Cid, cid.Cid) (map[string]types.Actor, error)                                      `perm:"read"`
		StateGetReceipt         func(context.Context, cid.Cid, types.TipSetKey) (*types.MessageReceipt, error)                               `perm:"read"`
		StateMinerSectorCount   func(context.Context, address.Address, types.TipSetKey) (api.MinerSectors, error)                            `perm:"read"`
		StateListMessages       func(ctx context.Context, match *types.Message, tsk types.TipSetKey, toht abi.ChainEpoch) ([]cid.Cid, error) `perm:"read"`
		StateListRewards        func(context.Context, address.Address, types.TipSetKey) ([]reward.Reward, error)                             `perm:"read"`
		StateCompute            func(context.Context, abi.ChainEpoch, []*types.Message, types.TipSetKey) (cid.Cid, error)                    `perm:"read"`
=======
		ClientImport      func(ctx context.Context, path string) (cid.Cid, error)                                                                                           `perm:"admin"`
		ClientListImports func(ctx context.Context) ([]api.Import, error)                                                                                                   `perm:"write"`
		ClientHasLocal    func(ctx context.Context, root cid.Cid) (bool, error)                                                                                             `perm:"write"`
		ClientFindData    func(ctx context.Context, root cid.Cid) ([]api.QueryOffer, error)                                                                                 `perm:"read"`
		ClientStartDeal   func(ctx context.Context, data cid.Cid, addr address.Address, miner address.Address, price types.BigInt, blocksDuration uint64) (*cid.Cid, error) `perm:"admin"`
		ClientGetDealInfo func(context.Context, cid.Cid) (*api.DealInfo, error)                                                                                             `perm:"read"`
		ClientListDeals   func(ctx context.Context) ([]api.DealInfo, error)                                                                                                 `perm:"write"`
		ClientRetrieve    func(ctx context.Context, order api.RetrievalOrder, path string) error                                                                            `perm:"admin"`
		ClientQueryAsk    func(ctx context.Context, p peer.ID, miner address.Address) (*types.SignedStorageAsk, error)                                                      `perm:"read"`

		StateMinerSectors             func(context.Context, address.Address, types.TipSetKey) ([]*api.ChainSectorInfo, error)           `perm:"read"`
		StateMinerProvingSet          func(context.Context, address.Address, types.TipSetKey) ([]*api.ChainSectorInfo, error)           `perm:"read"`
		StateMinerPower               func(context.Context, address.Address, types.TipSetKey) (api.MinerPower, error)                   `perm:"read"`
		StateMinerWorker              func(context.Context, address.Address, types.TipSetKey) (address.Address, error)                  `perm:"read"`
		StateMinerPeerID              func(ctx context.Context, m address.Address, tsk types.TipSetKey) (peer.ID, error)                `perm:"read"`
		StateMinerElectionPeriodStart func(ctx context.Context, actor address.Address, tsk types.TipSetKey) (uint64, error)             `perm:"read"`
		StateMinerSectorSize          func(context.Context, address.Address, types.TipSetKey) (uint64, error)                           `perm:"read"`
		StateMinerFaults              func(context.Context, address.Address, types.TipSetKey) ([]uint64, error)                         `perm:"read"`
		StateCall                     func(context.Context, *types.Message, types.TipSetKey) (*api.InvocResult, error)                  `perm:"read"`
		StateReplay                   func(context.Context, types.TipSetKey, cid.Cid) (*api.InvocResult, error)                         `perm:"read"`
		StateGetActor                 func(context.Context, address.Address, types.TipSetKey) (*types.Actor, error)                     `perm:"read"`
		StateReadState                func(context.Context, *types.Actor, types.TipSetKey) (*api.ActorState, error)                     `perm:"read"`
		StatePledgeCollateral         func(context.Context, types.TipSetKey) (types.BigInt, error)                                      `perm:"read"`
		StateWaitMsg                  func(context.Context, cid.Cid) (*api.MsgWait, error)                                              `perm:"read"`
		StateListMiners               func(context.Context, types.TipSetKey) ([]address.Address, error)                                 `perm:"read"`
		StateListActors               func(context.Context, types.TipSetKey) ([]address.Address, error)                                 `perm:"read"`
		StateMarketBalance            func(context.Context, address.Address, types.TipSetKey) (actors.StorageParticipantBalance, error) `perm:"read"`
		StateMarketParticipants       func(context.Context, types.TipSetKey) (map[string]actors.StorageParticipantBalance, error)       `perm:"read"`
		StateMarketDeals              func(context.Context, types.TipSetKey) (map[string]actors.OnChainDeal, error)                     `perm:"read"`
		StateMarketStorageDeal        func(context.Context, uint64, types.TipSetKey) (*actors.OnChainDeal, error)                       `perm:"read"`
		StateLookupID                 func(ctx context.Context, addr address.Address, tsk types.TipSetKey) (address.Address, error)        `perm:"read"`
		StateChangedActors            func(context.Context, cid.Cid, cid.Cid) (map[string]types.Actor, error)                           `perm:"read"`
		StateGetReceipt               func(context.Context, cid.Cid, types.TipSetKey) (*types.MessageReceipt, error)                      `perm:"read"`
		StateMinerSectorCount         func(context.Context, address.Address, types.TipSetKey) (api.MinerSectors, error)                   `perm:"read"`
		StateListMessages             func(ctx context.Context, match *types.Message, tsk types.TipSetKey, toht uint64) ([]cid.Cid, error) `perm:"read"`
		StateCompute                  func(context.Context, uint64, []*types.Message, types.TipSetKey) (cid.Cid, error)                   `perm:"read"`
>>>>>>> 8f7f2e77

		MsigGetAvailableBalance func(context.Context, address.Address, types.TipSetKey) (types.BigInt, error) `perm:"read"`

		MarketEnsureAvailable func(context.Context, address.Address, address.Address, types.BigInt) error `perm:"sign"`

		PaychGet                   func(ctx context.Context, from, to address.Address, ensureFunds types.BigInt) (*api.ChannelInfo, error)   `perm:"sign"`
		PaychList                  func(context.Context) ([]address.Address, error)                                                          `perm:"read"`
		PaychStatus                func(context.Context, address.Address) (*api.PaychStatus, error)                                          `perm:"read"`
		PaychClose                 func(context.Context, address.Address) (cid.Cid, error)                                                   `perm:"sign"`
		PaychAllocateLane          func(context.Context, address.Address) (uint64, error)                                                    `perm:"sign"`
		PaychNewPayment            func(ctx context.Context, from, to address.Address, vouchers []api.VoucherSpec) (*api.PaymentInfo, error) `perm:"sign"`
		PaychVoucherCheck          func(context.Context, *paych.SignedVoucher) error                                                         `perm:"read"`
		PaychVoucherCheckValid     func(context.Context, address.Address, *paych.SignedVoucher) error                                        `perm:"read"`
		PaychVoucherCheckSpendable func(context.Context, address.Address, *paych.SignedVoucher, []byte, []byte) (bool, error)                `perm:"read"`
		PaychVoucherAdd            func(context.Context, address.Address, *paych.SignedVoucher, []byte, types.BigInt) (types.BigInt, error)  `perm:"write"`
		PaychVoucherCreate         func(context.Context, address.Address, big.Int, uint64) (*paych.SignedVoucher, error)                     `perm:"sign"`
		PaychVoucherList           func(context.Context, address.Address) ([]*paych.SignedVoucher, error)                                    `perm:"write"`
		PaychVoucherSubmit         func(context.Context, address.Address, *paych.SignedVoucher) (cid.Cid, error)                             `perm:"sign"`
	}
}

func (c *FullNodeStruct) StateMinerSectorCount(ctx context.Context, addr address.Address, tsk types.TipSetKey) (api.MinerSectors, error) {
	return c.Internal.StateMinerSectorCount(ctx, addr, tsk)
}

type StorageMinerStruct struct {
	CommonStruct

	Internal struct {
		ActorAddress    func(context.Context) (address.Address, error)                 `perm:"read"`
		ActorSectorSize func(context.Context, address.Address) (abi.SectorSize, error) `perm:"read"`

		MarketImportDealData      func(context.Context, cid.Cid, string) error                   `perm:"write"`
		MarketListDeals           func(ctx context.Context) ([]storagemarket.StorageDeal, error) `perm:"read"`
		MarketListIncompleteDeals func(ctx context.Context) ([]storagemarket.MinerDeal, error)   `perm:"read"`

		PledgeSector func(context.Context) error `perm:"write"`

		SectorsStatus func(context.Context, abi.SectorNumber) (api.SectorInfo, error) `perm:"read"`
		SectorsList   func(context.Context) ([]abi.SectorNumber, error)               `perm:"read"`
		SectorsRefs   func(context.Context) (map[string][]api.SealedRef, error)       `perm:"read"`
		SectorsUpdate func(context.Context, abi.SectorNumber, api.SectorState) error  `perm:"write"`

		/*		WorkerStats func(context.Context) (sectorbuilder.WorkerStats, error) `perm:"read"`

				WorkerQueue func(ctx context.Context, cfg sectorbuilder.WorkerCfg) (<-chan sectorbuilder.WorkerTask, error) `perm:"admin"` // TODO: worker perm
				WorkerDone  func(ctx context.Context, task uint64, res sectorbuilder.SealRes) error                         `perm:"admin"`
		*/
		SetPrice func(context.Context, types.BigInt) error `perm:"admin"`

		DealsImportData func(ctx context.Context, dealPropCid cid.Cid, file string) error `perm:"write"`
		DealsList       func(ctx context.Context) ([]storagemarket.StorageDeal, error)    `perm:"read"`

		StorageAddLocal func(ctx context.Context, path string) error `perm:"admin"`
	}
}

func (c *CommonStruct) AuthVerify(ctx context.Context, token string) ([]api.Permission, error) {
	return c.Internal.AuthVerify(ctx, token)
}

func (c *CommonStruct) AuthNew(ctx context.Context, perms []api.Permission) ([]byte, error) {
	return c.Internal.AuthNew(ctx, perms)
}

func (c *CommonStruct) NetConnectedness(ctx context.Context, pid peer.ID) (network.Connectedness, error) {
	return c.Internal.NetConnectedness(ctx, pid)
}

func (c *CommonStruct) NetPeers(ctx context.Context) ([]peer.AddrInfo, error) {
	return c.Internal.NetPeers(ctx)
}

func (c *CommonStruct) NetConnect(ctx context.Context, p peer.AddrInfo) error {
	return c.Internal.NetConnect(ctx, p)
}

func (c *CommonStruct) NetAddrsListen(ctx context.Context) (peer.AddrInfo, error) {
	return c.Internal.NetAddrsListen(ctx)
}

func (c *CommonStruct) NetDisconnect(ctx context.Context, p peer.ID) error {
	return c.Internal.NetDisconnect(ctx, p)
}

func (c *CommonStruct) NetFindPeer(ctx context.Context, p peer.ID) (peer.AddrInfo, error) {
	return c.Internal.NetFindPeer(ctx, p)
}

// ID implements API.ID
func (c *CommonStruct) ID(ctx context.Context) (peer.ID, error) {
	return c.Internal.ID(ctx)
}

// Version implements API.Version
func (c *CommonStruct) Version(ctx context.Context) (api.Version, error) {
	return c.Internal.Version(ctx)
}

func (c *CommonStruct) LogList(ctx context.Context) ([]string, error) {
	return c.Internal.LogList(ctx)
}

func (c *CommonStruct) LogSetLevel(ctx context.Context, group, level string) error {
	return c.Internal.LogSetLevel(ctx, group, level)
}

func (c *FullNodeStruct) ClientListImports(ctx context.Context) ([]api.Import, error) {
	return c.Internal.ClientListImports(ctx)
}

func (c *FullNodeStruct) ClientImport(ctx context.Context, ref api.FileRef) (cid.Cid, error) {
	return c.Internal.ClientImport(ctx, ref)
}

func (c *FullNodeStruct) ClientHasLocal(ctx context.Context, root cid.Cid) (bool, error) {
	return c.Internal.ClientHasLocal(ctx, root)
}

func (c *FullNodeStruct) ClientFindData(ctx context.Context, root cid.Cid) ([]api.QueryOffer, error) {
	return c.Internal.ClientFindData(ctx, root)
}

func (c *FullNodeStruct) ClientStartDeal(ctx context.Context, params *api.StartDealParams) (*cid.Cid, error) {
	return c.Internal.ClientStartDeal(ctx, params)
}
func (c *FullNodeStruct) ClientGetDealInfo(ctx context.Context, deal cid.Cid) (*api.DealInfo, error) {
	return c.Internal.ClientGetDealInfo(ctx, deal)
}

func (c *FullNodeStruct) ClientListDeals(ctx context.Context) ([]api.DealInfo, error) {
	return c.Internal.ClientListDeals(ctx)
}

func (c *FullNodeStruct) ClientRetrieve(ctx context.Context, order api.RetrievalOrder, ref api.FileRef) error {
	return c.Internal.ClientRetrieve(ctx, order, ref)
}

func (c *FullNodeStruct) ClientQueryAsk(ctx context.Context, p peer.ID, miner address.Address) (*storagemarket.SignedStorageAsk, error) {
	return c.Internal.ClientQueryAsk(ctx, p, miner)
}

func (c *FullNodeStruct) MpoolPending(ctx context.Context, tsk types.TipSetKey) ([]*types.SignedMessage, error) {
	return c.Internal.MpoolPending(ctx, tsk)
}

func (c *FullNodeStruct) MpoolPush(ctx context.Context, smsg *types.SignedMessage) (cid.Cid, error) {
	return c.Internal.MpoolPush(ctx, smsg)
}

func (c *FullNodeStruct) MpoolPushMessage(ctx context.Context, msg *types.Message) (*types.SignedMessage, error) {
	return c.Internal.MpoolPushMessage(ctx, msg)
}

func (c *FullNodeStruct) MpoolSub(ctx context.Context) (<-chan api.MpoolUpdate, error) {
	return c.Internal.MpoolSub(ctx)
}

func (c *FullNodeStruct) MinerCreateBlock(ctx context.Context, addr address.Address, base types.TipSetKey, ticket *types.Ticket, eproof *types.EPostProof, msgs []*types.SignedMessage, height abi.ChainEpoch, ts uint64) (*types.BlockMsg, error) {
	return c.Internal.MinerCreateBlock(ctx, addr, base, ticket, eproof, msgs, height, ts)
}

func (c *FullNodeStruct) ChainHead(ctx context.Context) (*types.TipSet, error) {
	return c.Internal.ChainHead(ctx)
}

func (c *FullNodeStruct) ChainGetRandomness(ctx context.Context, tsk types.TipSetKey, personalization crypto.DomainSeparationTag, randEpoch abi.ChainEpoch, entropy []byte) (abi.Randomness, error) {
	return c.Internal.ChainGetRandomness(ctx, tsk, personalization, randEpoch, entropy)
}

func (c *FullNodeStruct) ChainGetTipSetByHeight(ctx context.Context, h abi.ChainEpoch, tsk types.TipSetKey) (*types.TipSet, error) {
	return c.Internal.ChainGetTipSetByHeight(ctx, h, tsk)
}

func (c *FullNodeStruct) WalletNew(ctx context.Context, typ crypto.SigType) (address.Address, error) {
	return c.Internal.WalletNew(ctx, typ)
}

func (c *FullNodeStruct) WalletHas(ctx context.Context, addr address.Address) (bool, error) {
	return c.Internal.WalletHas(ctx, addr)
}

func (c *FullNodeStruct) WalletList(ctx context.Context) ([]address.Address, error) {
	return c.Internal.WalletList(ctx)
}

func (c *FullNodeStruct) WalletBalance(ctx context.Context, a address.Address) (types.BigInt, error) {
	return c.Internal.WalletBalance(ctx, a)
}

func (c *FullNodeStruct) WalletSign(ctx context.Context, k address.Address, msg []byte) (*crypto.Signature, error) {
	return c.Internal.WalletSign(ctx, k, msg)
}

func (c *FullNodeStruct) WalletSignMessage(ctx context.Context, k address.Address, msg *types.Message) (*types.SignedMessage, error) {
	return c.Internal.WalletSignMessage(ctx, k, msg)
}

func (c *FullNodeStruct) WalletVerify(ctx context.Context, k address.Address, msg []byte, sig *types.Signature) bool {
	return c.Internal.WalletVerify(ctx, k, msg, sig)
}

func (c *FullNodeStruct) WalletDefaultAddress(ctx context.Context) (address.Address, error) {
	return c.Internal.WalletDefaultAddress(ctx)
}

func (c *FullNodeStruct) WalletSetDefault(ctx context.Context, a address.Address) error {
	return c.Internal.WalletSetDefault(ctx, a)
}

func (c *FullNodeStruct) WalletExport(ctx context.Context, a address.Address) (*types.KeyInfo, error) {
	return c.Internal.WalletExport(ctx, a)
}

func (c *FullNodeStruct) WalletImport(ctx context.Context, ki *types.KeyInfo) (address.Address, error) {
	return c.Internal.WalletImport(ctx, ki)
}

func (c *FullNodeStruct) MpoolGetNonce(ctx context.Context, addr address.Address) (uint64, error) {
	return c.Internal.MpoolGetNonce(ctx, addr)
}

func (c *FullNodeStruct) ChainGetBlock(ctx context.Context, b cid.Cid) (*types.BlockHeader, error) {
	return c.Internal.ChainGetBlock(ctx, b)
}

func (c *FullNodeStruct) ChainGetTipSet(ctx context.Context, key types.TipSetKey) (*types.TipSet, error) {
	return c.Internal.ChainGetTipSet(ctx, key)
}

func (c *FullNodeStruct) ChainGetBlockMessages(ctx context.Context, b cid.Cid) (*api.BlockMessages, error) {
	return c.Internal.ChainGetBlockMessages(ctx, b)
}

func (c *FullNodeStruct) ChainGetParentReceipts(ctx context.Context, b cid.Cid) ([]*types.MessageReceipt, error) {
	return c.Internal.ChainGetParentReceipts(ctx, b)
}

func (c *FullNodeStruct) ChainGetParentMessages(ctx context.Context, b cid.Cid) ([]api.Message, error) {
	return c.Internal.ChainGetParentMessages(ctx, b)
}

func (c *FullNodeStruct) ChainNotify(ctx context.Context) (<-chan []*store.HeadChange, error) {
	return c.Internal.ChainNotify(ctx)
}

func (c *FullNodeStruct) ChainReadObj(ctx context.Context, obj cid.Cid) ([]byte, error) {
	return c.Internal.ChainReadObj(ctx, obj)
}

func (c *FullNodeStruct) ChainHasObj(ctx context.Context, o cid.Cid) (bool, error) {
	return c.Internal.ChainHasObj(ctx, o)
}

func (c *FullNodeStruct) ChainStatObj(ctx context.Context, obj, base cid.Cid) (api.ObjStat, error) {
	return c.Internal.ChainStatObj(ctx, obj, base)
}

func (c *FullNodeStruct) ChainSetHead(ctx context.Context, tsk types.TipSetKey) error {
	return c.Internal.ChainSetHead(ctx, tsk)
}

func (c *FullNodeStruct) ChainGetGenesis(ctx context.Context) (*types.TipSet, error) {
	return c.Internal.ChainGetGenesis(ctx)
}

func (c *FullNodeStruct) ChainTipSetWeight(ctx context.Context, tsk types.TipSetKey) (types.BigInt, error) {
	return c.Internal.ChainTipSetWeight(ctx, tsk)
}

func (c *FullNodeStruct) ChainGetNode(ctx context.Context, p string) (interface{}, error) {
	return c.Internal.ChainGetNode(ctx, p)
}

func (c *FullNodeStruct) ChainGetMessage(ctx context.Context, mc cid.Cid) (*types.Message, error) {
	return c.Internal.ChainGetMessage(ctx, mc)
}

func (c *FullNodeStruct) ChainGetPath(ctx context.Context, from types.TipSetKey, to types.TipSetKey) ([]*store.HeadChange, error) {
	return c.Internal.ChainGetPath(ctx, from, to)
}

func (c *FullNodeStruct) ChainExport(ctx context.Context, tsk types.TipSetKey) (<-chan []byte, error) {
	return c.Internal.ChainExport(ctx, tsk)
}

func (c *FullNodeStruct) SyncState(ctx context.Context) (*api.SyncState, error) {
	return c.Internal.SyncState(ctx)
}

func (c *FullNodeStruct) SyncSubmitBlock(ctx context.Context, blk *types.BlockMsg) error {
	return c.Internal.SyncSubmitBlock(ctx, blk)
}

func (c *FullNodeStruct) SyncIncomingBlocks(ctx context.Context) (<-chan *types.BlockHeader, error) {
	return c.Internal.SyncIncomingBlocks(ctx)
}

func (c *FullNodeStruct) SyncMarkBad(ctx context.Context, bcid cid.Cid) error {
	return c.Internal.SyncMarkBad(ctx, bcid)
}

func (c *FullNodeStruct) SyncCheckBad(ctx context.Context, bcid cid.Cid) (string, error) {
	return c.Internal.SyncCheckBad(ctx, bcid)
}

func (c *FullNodeStruct) StateMinerSectors(ctx context.Context, addr address.Address, tsk types.TipSetKey) ([]*api.ChainSectorInfo, error) {
	return c.Internal.StateMinerSectors(ctx, addr, tsk)
}

func (c *FullNodeStruct) StateMinerProvingSet(ctx context.Context, addr address.Address, tsk types.TipSetKey) ([]*api.ChainSectorInfo, error) {
	return c.Internal.StateMinerProvingSet(ctx, addr, tsk)
}

func (c *FullNodeStruct) StateMinerPower(ctx context.Context, a address.Address, tsk types.TipSetKey) (api.MinerPower, error) {
	return c.Internal.StateMinerPower(ctx, a, tsk)
}

func (c *FullNodeStruct) StateMinerWorker(ctx context.Context, m address.Address, tsk types.TipSetKey) (address.Address, error) {
	return c.Internal.StateMinerWorker(ctx, m, tsk)
}

func (c *FullNodeStruct) StateMinerPeerID(ctx context.Context, m address.Address, tsk types.TipSetKey) (peer.ID, error) {
	return c.Internal.StateMinerPeerID(ctx, m, tsk)
}

func (c *FullNodeStruct) StateMinerPostState(ctx context.Context, actor address.Address, tsk types.TipSetKey) (*miner.PoStState, error) {
	return c.Internal.StateMinerPostState(ctx, actor, tsk)
}

func (c *FullNodeStruct) StateMinerSectorSize(ctx context.Context, actor address.Address, tsk types.TipSetKey) (abi.SectorSize, error) {
	return c.Internal.StateMinerSectorSize(ctx, actor, tsk)
}

func (c *FullNodeStruct) StateMinerFaults(ctx context.Context, actor address.Address, tsk types.TipSetKey) ([]abi.SectorNumber, error) {
	return c.Internal.StateMinerFaults(ctx, actor, tsk)
}

func (c *FullNodeStruct) StateCall(ctx context.Context, msg *types.Message, tsk types.TipSetKey) (*api.InvocResult, error) {
	return c.Internal.StateCall(ctx, msg, tsk)
}

func (c *FullNodeStruct) StateReplay(ctx context.Context, tsk types.TipSetKey, mc cid.Cid) (*api.InvocResult, error) {
	return c.Internal.StateReplay(ctx, tsk, mc)
}

func (c *FullNodeStruct) StateGetActor(ctx context.Context, actor address.Address, tsk types.TipSetKey) (*types.Actor, error) {
	return c.Internal.StateGetActor(ctx, actor, tsk)
}

func (c *FullNodeStruct) StateReadState(ctx context.Context, act *types.Actor, tsk types.TipSetKey) (*api.ActorState, error) {
	return c.Internal.StateReadState(ctx, act, tsk)
}

func (c *FullNodeStruct) StatePledgeCollateral(ctx context.Context, tsk types.TipSetKey) (types.BigInt, error) {
	return c.Internal.StatePledgeCollateral(ctx, tsk)
}

func (c *FullNodeStruct) StateWaitMsg(ctx context.Context, msgc cid.Cid) (*api.MsgWait, error) {
	return c.Internal.StateWaitMsg(ctx, msgc)
}
func (c *FullNodeStruct) StateListMiners(ctx context.Context, tsk types.TipSetKey) ([]address.Address, error) {
	return c.Internal.StateListMiners(ctx, tsk)
}

func (c *FullNodeStruct) StateListActors(ctx context.Context, tsk types.TipSetKey) ([]address.Address, error) {
	return c.Internal.StateListActors(ctx, tsk)
}

func (c *FullNodeStruct) StateMarketBalance(ctx context.Context, addr address.Address, tsk types.TipSetKey) (api.MarketBalance, error) {
	return c.Internal.StateMarketBalance(ctx, addr, tsk)
}

func (c *FullNodeStruct) StateMarketParticipants(ctx context.Context, tsk types.TipSetKey) (map[string]api.MarketBalance, error) {
	return c.Internal.StateMarketParticipants(ctx, tsk)
}

func (c *FullNodeStruct) StateMarketDeals(ctx context.Context, tsk types.TipSetKey) (map[string]api.MarketDeal, error) {
	return c.Internal.StateMarketDeals(ctx, tsk)
}

func (c *FullNodeStruct) StateMarketStorageDeal(ctx context.Context, dealid abi.DealID, tsk types.TipSetKey) (*api.MarketDeal, error) {
	return c.Internal.StateMarketStorageDeal(ctx, dealid, tsk)
}

func (c *FullNodeStruct) StateLookupID(ctx context.Context, addr address.Address, tsk types.TipSetKey) (address.Address, error) {
	return c.Internal.StateLookupID(ctx, addr, tsk)
}

func (c *FullNodeStruct) StateChangedActors(ctx context.Context, olnstate cid.Cid, newstate cid.Cid) (map[string]types.Actor, error) {
	return c.Internal.StateChangedActors(ctx, olnstate, newstate)
}

func (c *FullNodeStruct) StateGetReceipt(ctx context.Context, msg cid.Cid, tsk types.TipSetKey) (*types.MessageReceipt, error) {
	return c.Internal.StateGetReceipt(ctx, msg, tsk)
}

func (c *FullNodeStruct) StateListMessages(ctx context.Context, match *types.Message, tsk types.TipSetKey, toht abi.ChainEpoch) ([]cid.Cid, error) {
	return c.Internal.StateListMessages(ctx, match, tsk, toht)
}

func (c *FullNodeStruct) StateListRewards(ctx context.Context, miner address.Address, tsk types.TipSetKey) ([]reward.Reward, error) {
	return c.Internal.StateListRewards(ctx, miner, tsk)
}

func (c *FullNodeStruct) StateCompute(ctx context.Context, height abi.ChainEpoch, msgs []*types.Message, tsk types.TipSetKey) (cid.Cid, error) {
	return c.Internal.StateCompute(ctx, height, msgs, tsk)
}

func (c *FullNodeStruct) MsigGetAvailableBalance(ctx context.Context, a address.Address, tsk types.TipSetKey) (types.BigInt, error) {
	return c.Internal.MsigGetAvailableBalance(ctx, a, tsk)
}

func (c *FullNodeStruct) MarketEnsureAvailable(ctx context.Context, addr, wallet address.Address, amt types.BigInt) error {
	return c.Internal.MarketEnsureAvailable(ctx, addr, wallet, amt)
}

func (c *FullNodeStruct) PaychGet(ctx context.Context, from, to address.Address, ensureFunds types.BigInt) (*api.ChannelInfo, error) {
	return c.Internal.PaychGet(ctx, from, to, ensureFunds)
}

func (c *FullNodeStruct) PaychList(ctx context.Context) ([]address.Address, error) {
	return c.Internal.PaychList(ctx)
}

func (c *FullNodeStruct) PaychStatus(ctx context.Context, pch address.Address) (*api.PaychStatus, error) {
	return c.Internal.PaychStatus(ctx, pch)
}

func (c *FullNodeStruct) PaychVoucherCheckValid(ctx context.Context, addr address.Address, sv *paych.SignedVoucher) error {
	return c.Internal.PaychVoucherCheckValid(ctx, addr, sv)
}

func (c *FullNodeStruct) PaychVoucherCheckSpendable(ctx context.Context, addr address.Address, sv *paych.SignedVoucher, secret []byte, proof []byte) (bool, error) {
	return c.Internal.PaychVoucherCheckSpendable(ctx, addr, sv, secret, proof)
}

func (c *FullNodeStruct) PaychVoucherAdd(ctx context.Context, addr address.Address, sv *paych.SignedVoucher, proof []byte, minDelta types.BigInt) (types.BigInt, error) {
	return c.Internal.PaychVoucherAdd(ctx, addr, sv, proof, minDelta)
}

func (c *FullNodeStruct) PaychVoucherCreate(ctx context.Context, pch address.Address, amt types.BigInt, lane uint64) (*paych.SignedVoucher, error) {
	return c.Internal.PaychVoucherCreate(ctx, pch, amt, lane)
}

func (c *FullNodeStruct) PaychVoucherList(ctx context.Context, pch address.Address) ([]*paych.SignedVoucher, error) {
	return c.Internal.PaychVoucherList(ctx, pch)
}

func (c *FullNodeStruct) PaychClose(ctx context.Context, a address.Address) (cid.Cid, error) {
	return c.Internal.PaychClose(ctx, a)
}

func (c *FullNodeStruct) PaychAllocateLane(ctx context.Context, ch address.Address) (uint64, error) {
	return c.Internal.PaychAllocateLane(ctx, ch)
}

func (c *FullNodeStruct) PaychNewPayment(ctx context.Context, from, to address.Address, vouchers []api.VoucherSpec) (*api.PaymentInfo, error) {
	return c.Internal.PaychNewPayment(ctx, from, to, vouchers)
}

func (c *FullNodeStruct) PaychVoucherSubmit(ctx context.Context, ch address.Address, sv *paych.SignedVoucher) (cid.Cid, error) {
	return c.Internal.PaychVoucherSubmit(ctx, ch, sv)
}

func (c *StorageMinerStruct) ActorAddress(ctx context.Context) (address.Address, error) {
	return c.Internal.ActorAddress(ctx)
}

func (c *StorageMinerStruct) ActorSectorSize(ctx context.Context, addr address.Address) (abi.SectorSize, error) {
	return c.Internal.ActorSectorSize(ctx, addr)
}

func (c *StorageMinerStruct) PledgeSector(ctx context.Context) error {
	return c.Internal.PledgeSector(ctx)
}

// Get the status of a given sector by ID
func (c *StorageMinerStruct) SectorsStatus(ctx context.Context, sid abi.SectorNumber) (api.SectorInfo, error) {
	return c.Internal.SectorsStatus(ctx, sid)
}

// List all staged sectors
func (c *StorageMinerStruct) SectorsList(ctx context.Context) ([]abi.SectorNumber, error) {
	return c.Internal.SectorsList(ctx)
}

func (c *StorageMinerStruct) SectorsRefs(ctx context.Context) (map[string][]api.SealedRef, error) {
	return c.Internal.SectorsRefs(ctx)
}

func (c *StorageMinerStruct) SectorsUpdate(ctx context.Context, id abi.SectorNumber, state api.SectorState) error {
	return c.Internal.SectorsUpdate(ctx, id, state)
}

/*func (c *StorageMinerStruct) WorkerStats(ctx context.Context) (sealsched.WorkerStats, error) {
	return c.Internal.WorkerStats(ctx)
}*/

/*func (c *StorageMinerStruct) WorkerQueue(ctx context.Context, cfg sectorbuilder.WorkerCfg) (<-chan sectorbuilder.WorkerTask, error) {
	return c.Internal.WorkerQueue(ctx, cfg)
}

func (c *StorageMinerStruct) WorkerDone(ctx context.Context, task uint64, res sectorbuilder.SealRes) error {
	return c.Internal.WorkerDone(ctx, task, res)
}*/

func (c *StorageMinerStruct) MarketImportDealData(ctx context.Context, propcid cid.Cid, path string) error {
	return c.Internal.MarketImportDealData(ctx, propcid, path)
}

func (c *StorageMinerStruct) MarketListDeals(ctx context.Context) ([]storagemarket.StorageDeal, error) {
	return c.Internal.MarketListDeals(ctx)
}

func (c *StorageMinerStruct) MarketListIncompleteDeals(ctx context.Context) ([]storagemarket.MinerDeal, error) {
	return c.Internal.MarketListIncompleteDeals(ctx)
}

func (c *StorageMinerStruct) SetPrice(ctx context.Context, p types.BigInt) error {
	return c.Internal.SetPrice(ctx, p)
}

func (c *StorageMinerStruct) DealsImportData(ctx context.Context, dealPropCid cid.Cid, file string) error {
	return c.Internal.DealsImportData(ctx, dealPropCid, file)
}

func (c *StorageMinerStruct) DealsList(ctx context.Context) ([]storagemarket.StorageDeal, error) {
	return c.Internal.DealsList(ctx)
}

func (c *StorageMinerStruct) StorageAddLocal(ctx context.Context, path string) error {
	return c.Internal.StorageAddLocal(ctx, path)
}

var _ api.Common = &CommonStruct{}
var _ api.FullNode = &FullNodeStruct{}
var _ api.StorageMiner = &StorageMinerStruct{}<|MERGE_RESOLUTION|>--- conflicted
+++ resolved
@@ -89,21 +89,20 @@
 		WalletBalance        func(context.Context, address.Address) (types.BigInt, error)                         `perm:"read"`
 		WalletSign           func(context.Context, address.Address, []byte) (*crypto.Signature, error)            `perm:"sign"`
 		WalletSignMessage    func(context.Context, address.Address, *types.Message) (*types.SignedMessage, error) `perm:"sign"`
-		WalletVerify         func(context.Context, address.Address, []byte, *types.Signature) bool                `perm:"read"`
+		WalletVerify         func(context.Context, address.Address, []byte, *crypto.Signature) bool               `perm:"read"`
 		WalletDefaultAddress func(context.Context) (address.Address, error)                                       `perm:"write"`
 		WalletSetDefault     func(context.Context, address.Address) error                                         `perm:"admin"`
 		WalletExport         func(context.Context, address.Address) (*types.KeyInfo, error)                       `perm:"admin"`
 		WalletImport         func(context.Context, *types.KeyInfo) (address.Address, error)                       `perm:"admin"`
 
-<<<<<<< HEAD
-		ClientImport      func(ctx context.Context, ref api.FileRef) (cid.Cid, error)                                              `perm:"admin"`
+		ClientImport      func(ctx context.Context, ref api.FileRef) (cid.Cid, error)                                          `perm:"admin"`
 		ClientListImports func(ctx context.Context) ([]api.Import, error)                                                      `perm:"write"`
 		ClientHasLocal    func(ctx context.Context, root cid.Cid) (bool, error)                                                `perm:"write"`
 		ClientFindData    func(ctx context.Context, root cid.Cid) ([]api.QueryOffer, error)                                    `perm:"read"`
 		ClientStartDeal   func(ctx context.Context, params *api.StartDealParams) (*cid.Cid, error)                             `perm:"admin"`
 		ClientGetDealInfo func(context.Context, cid.Cid) (*api.DealInfo, error)                                                `perm:"read"`
 		ClientListDeals   func(ctx context.Context) ([]api.DealInfo, error)                                                    `perm:"write"`
-		ClientRetrieve    func(ctx context.Context, order api.RetrievalOrder, ref api.FileRef) error                               `perm:"admin"`
+		ClientRetrieve    func(ctx context.Context, order api.RetrievalOrder, ref api.FileRef) error                           `perm:"admin"`
 		ClientQueryAsk    func(ctx context.Context, p peer.ID, miner address.Address) (*storagemarket.SignedStorageAsk, error) `perm:"read"`
 
 		StateMinerSectors       func(context.Context, address.Address, types.TipSetKey) ([]*api.ChainSectorInfo, error)                      `perm:"read"`
@@ -114,8 +113,8 @@
 		StateMinerPostState     func(ctx context.Context, actor address.Address, tsk types.TipSetKey) (*miner.PoStState, error)              `perm:"read"`
 		StateMinerSectorSize    func(context.Context, address.Address, types.TipSetKey) (abi.SectorSize, error)                              `perm:"read"`
 		StateMinerFaults        func(context.Context, address.Address, types.TipSetKey) ([]abi.SectorNumber, error)                          `perm:"read"`
-		StateCall               func(context.Context, *types.Message, types.TipSetKey) (*api.MethodCall, error)                              `perm:"read"`
-		StateReplay             func(context.Context, types.TipSetKey, cid.Cid) (*api.ReplayResults, error)                                  `perm:"read"`
+		StateCall               func(context.Context, *types.Message, types.TipSetKey) (*api.InvocResult, error)                             `perm:"read"`
+		StateReplay             func(context.Context, types.TipSetKey, cid.Cid) (*api.InvocResult, error)                                    `perm:"read"`
 		StateGetActor           func(context.Context, address.Address, types.TipSetKey) (*types.Actor, error)                                `perm:"read"`
 		StateReadState          func(context.Context, *types.Actor, types.TipSetKey) (*api.ActorState, error)                                `perm:"read"`
 		StatePledgeCollateral   func(context.Context, types.TipSetKey) (types.BigInt, error)                                                 `perm:"read"`
@@ -133,44 +132,6 @@
 		StateListMessages       func(ctx context.Context, match *types.Message, tsk types.TipSetKey, toht abi.ChainEpoch) ([]cid.Cid, error) `perm:"read"`
 		StateListRewards        func(context.Context, address.Address, types.TipSetKey) ([]reward.Reward, error)                             `perm:"read"`
 		StateCompute            func(context.Context, abi.ChainEpoch, []*types.Message, types.TipSetKey) (cid.Cid, error)                    `perm:"read"`
-=======
-		ClientImport      func(ctx context.Context, path string) (cid.Cid, error)                                                                                           `perm:"admin"`
-		ClientListImports func(ctx context.Context) ([]api.Import, error)                                                                                                   `perm:"write"`
-		ClientHasLocal    func(ctx context.Context, root cid.Cid) (bool, error)                                                                                             `perm:"write"`
-		ClientFindData    func(ctx context.Context, root cid.Cid) ([]api.QueryOffer, error)                                                                                 `perm:"read"`
-		ClientStartDeal   func(ctx context.Context, data cid.Cid, addr address.Address, miner address.Address, price types.BigInt, blocksDuration uint64) (*cid.Cid, error) `perm:"admin"`
-		ClientGetDealInfo func(context.Context, cid.Cid) (*api.DealInfo, error)                                                                                             `perm:"read"`
-		ClientListDeals   func(ctx context.Context) ([]api.DealInfo, error)                                                                                                 `perm:"write"`
-		ClientRetrieve    func(ctx context.Context, order api.RetrievalOrder, path string) error                                                                            `perm:"admin"`
-		ClientQueryAsk    func(ctx context.Context, p peer.ID, miner address.Address) (*types.SignedStorageAsk, error)                                                      `perm:"read"`
-
-		StateMinerSectors             func(context.Context, address.Address, types.TipSetKey) ([]*api.ChainSectorInfo, error)           `perm:"read"`
-		StateMinerProvingSet          func(context.Context, address.Address, types.TipSetKey) ([]*api.ChainSectorInfo, error)           `perm:"read"`
-		StateMinerPower               func(context.Context, address.Address, types.TipSetKey) (api.MinerPower, error)                   `perm:"read"`
-		StateMinerWorker              func(context.Context, address.Address, types.TipSetKey) (address.Address, error)                  `perm:"read"`
-		StateMinerPeerID              func(ctx context.Context, m address.Address, tsk types.TipSetKey) (peer.ID, error)                `perm:"read"`
-		StateMinerElectionPeriodStart func(ctx context.Context, actor address.Address, tsk types.TipSetKey) (uint64, error)             `perm:"read"`
-		StateMinerSectorSize          func(context.Context, address.Address, types.TipSetKey) (uint64, error)                           `perm:"read"`
-		StateMinerFaults              func(context.Context, address.Address, types.TipSetKey) ([]uint64, error)                         `perm:"read"`
-		StateCall                     func(context.Context, *types.Message, types.TipSetKey) (*api.InvocResult, error)                  `perm:"read"`
-		StateReplay                   func(context.Context, types.TipSetKey, cid.Cid) (*api.InvocResult, error)                         `perm:"read"`
-		StateGetActor                 func(context.Context, address.Address, types.TipSetKey) (*types.Actor, error)                     `perm:"read"`
-		StateReadState                func(context.Context, *types.Actor, types.TipSetKey) (*api.ActorState, error)                     `perm:"read"`
-		StatePledgeCollateral         func(context.Context, types.TipSetKey) (types.BigInt, error)                                      `perm:"read"`
-		StateWaitMsg                  func(context.Context, cid.Cid) (*api.MsgWait, error)                                              `perm:"read"`
-		StateListMiners               func(context.Context, types.TipSetKey) ([]address.Address, error)                                 `perm:"read"`
-		StateListActors               func(context.Context, types.TipSetKey) ([]address.Address, error)                                 `perm:"read"`
-		StateMarketBalance            func(context.Context, address.Address, types.TipSetKey) (actors.StorageParticipantBalance, error) `perm:"read"`
-		StateMarketParticipants       func(context.Context, types.TipSetKey) (map[string]actors.StorageParticipantBalance, error)       `perm:"read"`
-		StateMarketDeals              func(context.Context, types.TipSetKey) (map[string]actors.OnChainDeal, error)                     `perm:"read"`
-		StateMarketStorageDeal        func(context.Context, uint64, types.TipSetKey) (*actors.OnChainDeal, error)                       `perm:"read"`
-		StateLookupID                 func(ctx context.Context, addr address.Address, tsk types.TipSetKey) (address.Address, error)        `perm:"read"`
-		StateChangedActors            func(context.Context, cid.Cid, cid.Cid) (map[string]types.Actor, error)                           `perm:"read"`
-		StateGetReceipt               func(context.Context, cid.Cid, types.TipSetKey) (*types.MessageReceipt, error)                      `perm:"read"`
-		StateMinerSectorCount         func(context.Context, address.Address, types.TipSetKey) (api.MinerSectors, error)                   `perm:"read"`
-		StateListMessages             func(ctx context.Context, match *types.Message, tsk types.TipSetKey, toht uint64) ([]cid.Cid, error) `perm:"read"`
-		StateCompute                  func(context.Context, uint64, []*types.Message, types.TipSetKey) (cid.Cid, error)                   `perm:"read"`
->>>>>>> 8f7f2e77
 
 		MsigGetAvailableBalance func(context.Context, address.Address, types.TipSetKey) (types.BigInt, error) `perm:"read"`
 
@@ -369,7 +330,7 @@
 	return c.Internal.WalletSignMessage(ctx, k, msg)
 }
 
-func (c *FullNodeStruct) WalletVerify(ctx context.Context, k address.Address, msg []byte, sig *types.Signature) bool {
+func (c *FullNodeStruct) WalletVerify(ctx context.Context, k address.Address, msg []byte, sig *crypto.Signature) bool {
 	return c.Internal.WalletVerify(ctx, k, msg, sig)
 }
 
