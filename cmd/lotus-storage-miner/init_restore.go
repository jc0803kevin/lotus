package main

import (
	"context"
	"encoding/json"
	"io/ioutil"
	"os"

	"github.com/filecoin-project/lotus/api/v0api"

	"github.com/docker/go-units"
	"github.com/ipfs/go-datastore"
	"github.com/libp2p/go-libp2p-core/peer"
	"github.com/mitchellh/go-homedir"
	"github.com/urfave/cli/v2"
	"golang.org/x/xerrors"
	"gopkg.in/cheggaaa/pb.v1"

	"github.com/filecoin-project/go-address"
	paramfetch "github.com/filecoin-project/go-paramfetch"
	"github.com/filecoin-project/go-state-types/big"

	lapi "github.com/filecoin-project/lotus/api"
	"github.com/filecoin-project/lotus/build"
	"github.com/filecoin-project/lotus/chain/actors/builtin/miner"
	"github.com/filecoin-project/lotus/chain/types"
	lcli "github.com/filecoin-project/lotus/cli"
	"github.com/filecoin-project/lotus/extern/sector-storage/stores"
	"github.com/filecoin-project/lotus/lib/backupds"
	"github.com/filecoin-project/lotus/node/config"
	"github.com/filecoin-project/lotus/node/repo"
)

// ctx context.Context, api lapi.FullNode, addr address.Address, peerid peer.ID
func restore(ctx context.Context, cctx *cli.Context, manageConfig func(*config.StorageMiner) error, after func(api lapi.FullNode, addr address.Address, peerid peer.ID, mi miner.MinerInfo) error) error {
	if cctx.Args().Len() != 1 {
		return xerrors.Errorf("expected 1 argument")
	}

	log.Info("Trying to connect to full node RPC")

	api, closer, err := lcli.GetFullNodeAPIV1(cctx) // TODO: consider storing full node address in config
	if err != nil {
		return err
	}
	defer closer()

	log.Info("Checking full node version")

	v, err := api.Version(ctx)
	if err != nil {
		return err
	}

	//TODO(anteva): bump api version?
	if !v.APIVersion.EqMajorMinor(lapi.FullAPIVersion1) {
		return xerrors.Errorf("Remote API version didn't match (expected %s, remote %s)", lapi.FullAPIVersion1, v.APIVersion)
	}

	if !cctx.Bool("nosync") {
		if err := lcli.SyncWait(ctx, &v0api.WrapperV1Full{FullNode: api}, false); err != nil {
			return xerrors.Errorf("sync wait: %w", err)
		}
	}

	bf, err := homedir.Expand(cctx.Args().First())
	if err != nil {
		return xerrors.Errorf("expand backup file path: %w", err)
	}

	st, err := os.Stat(bf)
	if err != nil {
		return xerrors.Errorf("stat backup file (%s): %w", bf, err)
	}

	f, err := os.Open(bf)
	if err != nil {
		return xerrors.Errorf("opening backup file: %w", err)
	}
	defer f.Close() // nolint:errcheck

	log.Info("Checking if repo exists")

	repoPath := cctx.String(FlagMinerRepo)
	r, err := repo.NewFS(repoPath)
	if err != nil {
		return err
	}

	ok, err := r.Exists()
	if err != nil {
		return err
	}
	if ok {
		return xerrors.Errorf("repo at '%s' is already initialized", cctx.String(FlagMinerRepo))
	}

	log.Info("Initializing repo")

	if err := r.Init(repo.StorageMiner); err != nil {
		return err
	}

	lr, err := r.Lock(repo.StorageMiner)
	if err != nil {
		return err
	}
	defer lr.Close() //nolint:errcheck

	if cctx.IsSet("config") {
		log.Info("Restoring config")

		cf, err := homedir.Expand(cctx.String("config"))
		if err != nil {
			return xerrors.Errorf("expanding config path: %w", err)
		}

		_, err = os.Stat(cf)
		if err != nil {
			return xerrors.Errorf("stat config file (%s): %w", cf, err)
		}

		var cerr error
		err = lr.SetConfig(func(raw interface{}) {
			rcfg, ok := raw.(*config.StorageMiner)
			if !ok {
				cerr = xerrors.New("expected miner config")
				return
			}

			ff, err := config.FromFile(cf, rcfg)
			if err != nil {
				cerr = xerrors.Errorf("loading config: %w", err)
				return
			}

			*rcfg = *ff.(*config.StorageMiner)
			if manageConfig != nil {
				cerr = manageConfig(rcfg)
			}
		})
		if cerr != nil {
			return cerr
		}
		if err != nil {
			return xerrors.Errorf("setting config: %w", err)
		}

	} else {
		log.Warn("--config NOT SET, WILL USE DEFAULT VALUES")
	}

	if cctx.IsSet("storage-config") {
		log.Info("Restoring storage path config")

		cf, err := homedir.Expand(cctx.String("storage-config"))
		if err != nil {
			return xerrors.Errorf("expanding storage config path: %w", err)
		}

		cfb, err := ioutil.ReadFile(cf)
		if err != nil {
			return xerrors.Errorf("reading storage config: %w", err)
		}

		var cerr error
		err = lr.SetStorage(func(scfg *stores.StorageConfig) {
			cerr = json.Unmarshal(cfb, scfg)
		})
		if cerr != nil {
			return xerrors.Errorf("unmarshalling storage config: %w", cerr)
		}
		if err != nil {
			return xerrors.Errorf("setting storage config: %w", err)
		}
	} else {
		log.Warn("--storage-config NOT SET. NO SECTOR PATHS WILL BE CONFIGURED")
	}

	log.Info("Restoring metadata backup")

	mds, err := lr.Datastore(context.TODO(), "/metadata")
	if err != nil {
		return err
	}

	bar := pb.New64(st.Size())
	br := bar.NewProxyReader(f)
	bar.ShowTimeLeft = true
	bar.ShowPercent = true
	bar.ShowSpeed = true
	bar.Units = pb.U_BYTES

	bar.Start()
	err = backupds.RestoreInto(br, mds)
	bar.Finish()

	if err != nil {
		return xerrors.Errorf("restoring metadata: %w", err)
	}

	log.Info("Checking actor metadata")

	abytes, err := mds.Get(datastore.NewKey("miner-address"))
	if err != nil {
		return xerrors.Errorf("getting actor address from metadata datastore: %w", err)
	}

	maddr, err := address.NewFromBytes(abytes)
	if err != nil {
		return xerrors.Errorf("parsing actor address: %w", err)
	}

	log.Info("ACTOR ADDRESS: ", maddr.String())

	mi, err := api.StateMinerInfo(ctx, maddr, types.EmptyTSK)
	if err != nil {
		return xerrors.Errorf("getting miner info: %w", err)
	}

	log.Info("SECTOR SIZE: ", units.BytesSize(float64(mi.SectorSize)))

	wk, err := api.StateAccountKey(ctx, mi.Worker, types.EmptyTSK)
	if err != nil {
		return xerrors.Errorf("resolving worker key: %w", err)
	}

	has, err := api.WalletHas(ctx, wk)
	if err != nil {
		return xerrors.Errorf("checking worker address: %w", err)
	}

	if !has {
		return xerrors.Errorf("worker address %s for miner actor %s not present in full node wallet", mi.Worker, maddr)
	}

	log.Info("Initializing libp2p identity")

	p2pSk, err := makeHostKey(lr)
	if err != nil {
		return xerrors.Errorf("make host key: %w", err)
	}

	peerid, err := peer.IDFromPrivateKey(p2pSk)
	if err != nil {
		return xerrors.Errorf("peer ID from private key: %w", err)
	}

	return after(api, maddr, peerid, mi)
}

<<<<<<< HEAD
var restoreCmd = &cli.Command{
	Name:  "restore",
	Usage: "Initialize a lotus miner repo from a backup",
	Flags: []cli.Flag{
		&cli.BoolFlag{
			Name:  "nosync",
			Usage: "don't check full-node sync status",
		},
		&cli.StringFlag{
			Name:  "config",
			Usage: "config file (config.toml)",
		},
		&cli.StringFlag{
			Name:  "storage-config",
			Usage: "storage paths config (storage.json)",
		},
	},
	ArgsUsage: "[backupFile]",
	Action: func(cctx *cli.Context) error {
		ctx := lcli.ReqContext(cctx)
		log.Info("Initializing lotus miner using a backup")
=======
		if err := paramfetch.GetParams(ctx, build.ParametersJSON(), build.SrsJSON(), uint64(mi.SectorSize)); err != nil {
			return xerrors.Errorf("fetching proof parameters: %w", err)
		}
>>>>>>> bf468762

		if err := restore(ctx, cctx, nil, func(api lapi.FullNode, maddr address.Address, peerid peer.ID, mi miner.MinerInfo) error {
			log.Info("Checking proof parameters")

			if err := paramfetch.GetParams(ctx, build.ParametersJSON(), uint64(mi.SectorSize)); err != nil {
				return xerrors.Errorf("fetching proof parameters: %w", err)
			}

			log.Info("Configuring miner actor")

			if err := configureStorageMiner(ctx, api, maddr, peerid, big.Zero()); err != nil {
				return err
			}

			return nil
		}); err != nil {
			return err
		}

		return nil
	},
}<|MERGE_RESOLUTION|>--- conflicted
+++ resolved
@@ -249,7 +249,6 @@
 	return after(api, maddr, peerid, mi)
 }
 
-<<<<<<< HEAD
 var restoreCmd = &cli.Command{
 	Name:  "restore",
 	Usage: "Initialize a lotus miner repo from a backup",
@@ -271,16 +270,11 @@
 	Action: func(cctx *cli.Context) error {
 		ctx := lcli.ReqContext(cctx)
 		log.Info("Initializing lotus miner using a backup")
-=======
-		if err := paramfetch.GetParams(ctx, build.ParametersJSON(), build.SrsJSON(), uint64(mi.SectorSize)); err != nil {
-			return xerrors.Errorf("fetching proof parameters: %w", err)
-		}
->>>>>>> bf468762
 
 		if err := restore(ctx, cctx, nil, func(api lapi.FullNode, maddr address.Address, peerid peer.ID, mi miner.MinerInfo) error {
 			log.Info("Checking proof parameters")
 
-			if err := paramfetch.GetParams(ctx, build.ParametersJSON(), uint64(mi.SectorSize)); err != nil {
+			if err := paramfetch.GetParams(ctx, build.ParametersJSON(), build.SrsJSON(), uint64(mi.SectorSize)); err != nil {
 				return xerrors.Errorf("fetching proof parameters: %w", err)
 			}
 
