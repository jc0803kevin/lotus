--- conflicted
+++ resolved
@@ -128,10 +128,6 @@
 // NewMiner creates a new Miner object.
 func NewMiner(api fullNodeFilteredAPI,
 	maddr address.Address,
-<<<<<<< HEAD
-	h host.Host,
-=======
->>>>>>> c31e5596
 	ds datastore.Batching,
 	sealer sectorstorage.SectorManager,
 	sc sealing.SectorIDCounter,
