package main

import (
	"context"
	"fmt"
	"io/ioutil"
	"math/rand"
	"os"
	"time"

	"github.com/filecoin-project/lotus/api"
	"github.com/testground/sdk-go/run"

	"github.com/filecoin-project/oni/lotus-soup/testkit"
)

<<<<<<< HEAD
var testplans = map[string]interface{}{
	"lotus-baseline":         doRun(baselineRoles),
	"lotus-deal-stress-test": doRun(dealStressTestRoles),
=======
var cases = map[string]interface{}{
	"deals-e2e": testkit.WrapTestEnvironment(dealsE2E),
>>>>>>> e7488209
}

func main() {
	run.InvokeMap(cases)
}

// This is the baseline test; Filecoin 101.
//
// A network with a bootstrapper, a number of miners, and a number of clients/full nodes
// is constructed and connected through the bootstrapper.
// Some funds are allocated to each node and a number of sectors are presealed in the genesis block.
//
// The test plan:
// One or more clients store content to one or more miners, testing storage deals.
// The plan ensures that the storage deals hit the blockchain and measure the time it took.
// Verification: one or more clients retrieve and verify the hashes of stored content.
// The plan ensures that all (previously) published content can be correctly retrieved
// and measures the time it took.
//
// Preparation of the genesis block: this is the responsibility of the bootstrapper.
// In order to compute the genesis block, we need to collect identities and presealed
// sectors from each node.
// Then we create a genesis block that allocates some funds to each node and collects
// the presealed sectors.
func dealsE2E(t *testkit.TestEnvironment) error {
	// Dispatch/forward non-client roles to defaults.
	if t.Role != "client" {
		return testkit.HandleDefaultRole(t)
	}

	cl, err := testkit.PrepareClient(t)
	if err != nil {
		return err
	}

	// This is a client role
	t.RecordMessage("running client")

	ctx := context.Background()
	client := cl.FullApi

	// select a random miner
	minerAddr := cl.MinerAddrs[rand.Intn(len(cl.MinerAddrs))]
	if err := client.NetConnect(ctx, minerAddr.PeerAddr); err != nil {
		return err
	}
	t.D().Counter(fmt.Sprintf("send-data-to,miner=%s", minerAddr.ActorAddr)).Inc(1)

	t.RecordMessage("selected %s as the miner", minerAddr.ActorAddr)

	time.Sleep(2 * time.Second)

	// generate 1600 bytes of random data
	data := make([]byte, 1600)
	rand.New(rand.NewSource(time.Now().UnixNano())).Read(data)

	file, err := ioutil.TempFile("/tmp", "data")
	if err != nil {
		return err
	}
	defer os.Remove(file.Name())

	_, err = file.Write(data)
	if err != nil {
		return err
	}

	fcid, err := client.ClientImport(ctx, api.FileRef{Path: file.Name(), IsCAR: false})
	if err != nil {
		return err
	}
	t.RecordMessage("file cid: %s", fcid)

	// start deal
	t1 := time.Now()
	deal := testkit.StartDeal(ctx, minerAddr.ActorAddr, client, fcid)
	t.RecordMessage("started deal: %s", deal)

	// TODO: this sleep is only necessary because deals don't immediately get logged in the dealstore, we should fix this
	time.Sleep(2 * time.Second)

	t.RecordMessage("waiting for deal to be sealed")
	testkit.WaitDealSealed(t, ctx, client, deal)
	t.D().ResettingHistogram("deal.sealed").Update(int64(time.Since(t1)))

	carExport := true

	t.RecordMessage("trying to retrieve %s", fcid)
	testkit.RetrieveData(t, ctx, err, client, fcid, carExport, data)
	t.D().ResettingHistogram("deal.retrieved").Update(int64(time.Since(t1)))

	t.SyncClient.MustSignalEntry(ctx, testkit.StateStopMining)

	time.Sleep(10 * time.Second) // wait for metrics to be emitted

	// TODO broadcast published content CIDs to other clients
	// TODO select a random piece of content published by some other client and retrieve it

	t.SyncClient.MustSignalAndWait(ctx, testkit.StateDone, t.TestInstanceCount)
	return nil
}<|MERGE_RESOLUTION|>--- conflicted
+++ resolved
@@ -1,125 +1,16 @@
 package main
 
 import (
-	"context"
-	"fmt"
-	"io/ioutil"
-	"math/rand"
-	"os"
-	"time"
-
-	"github.com/filecoin-project/lotus/api"
 	"github.com/testground/sdk-go/run"
 
 	"github.com/filecoin-project/oni/lotus-soup/testkit"
 )
 
-<<<<<<< HEAD
-var testplans = map[string]interface{}{
-	"lotus-baseline":         doRun(baselineRoles),
-	"lotus-deal-stress-test": doRun(dealStressTestRoles),
-=======
 var cases = map[string]interface{}{
-	"deals-e2e": testkit.WrapTestEnvironment(dealsE2E),
->>>>>>> e7488209
+	"deals-e2e":              testkit.WrapTestEnvironment(dealsE2E),
+	"lotus-deal-stress-test": testkit.WrapTestEnvironment(dealStressTest),
 }
 
 func main() {
 	run.InvokeMap(cases)
-}
-
-// This is the baseline test; Filecoin 101.
-//
-// A network with a bootstrapper, a number of miners, and a number of clients/full nodes
-// is constructed and connected through the bootstrapper.
-// Some funds are allocated to each node and a number of sectors are presealed in the genesis block.
-//
-// The test plan:
-// One or more clients store content to one or more miners, testing storage deals.
-// The plan ensures that the storage deals hit the blockchain and measure the time it took.
-// Verification: one or more clients retrieve and verify the hashes of stored content.
-// The plan ensures that all (previously) published content can be correctly retrieved
-// and measures the time it took.
-//
-// Preparation of the genesis block: this is the responsibility of the bootstrapper.
-// In order to compute the genesis block, we need to collect identities and presealed
-// sectors from each node.
-// Then we create a genesis block that allocates some funds to each node and collects
-// the presealed sectors.
-func dealsE2E(t *testkit.TestEnvironment) error {
-	// Dispatch/forward non-client roles to defaults.
-	if t.Role != "client" {
-		return testkit.HandleDefaultRole(t)
-	}
-
-	cl, err := testkit.PrepareClient(t)
-	if err != nil {
-		return err
-	}
-
-	// This is a client role
-	t.RecordMessage("running client")
-
-	ctx := context.Background()
-	client := cl.FullApi
-
-	// select a random miner
-	minerAddr := cl.MinerAddrs[rand.Intn(len(cl.MinerAddrs))]
-	if err := client.NetConnect(ctx, minerAddr.PeerAddr); err != nil {
-		return err
-	}
-	t.D().Counter(fmt.Sprintf("send-data-to,miner=%s", minerAddr.ActorAddr)).Inc(1)
-
-	t.RecordMessage("selected %s as the miner", minerAddr.ActorAddr)
-
-	time.Sleep(2 * time.Second)
-
-	// generate 1600 bytes of random data
-	data := make([]byte, 1600)
-	rand.New(rand.NewSource(time.Now().UnixNano())).Read(data)
-
-	file, err := ioutil.TempFile("/tmp", "data")
-	if err != nil {
-		return err
-	}
-	defer os.Remove(file.Name())
-
-	_, err = file.Write(data)
-	if err != nil {
-		return err
-	}
-
-	fcid, err := client.ClientImport(ctx, api.FileRef{Path: file.Name(), IsCAR: false})
-	if err != nil {
-		return err
-	}
-	t.RecordMessage("file cid: %s", fcid)
-
-	// start deal
-	t1 := time.Now()
-	deal := testkit.StartDeal(ctx, minerAddr.ActorAddr, client, fcid)
-	t.RecordMessage("started deal: %s", deal)
-
-	// TODO: this sleep is only necessary because deals don't immediately get logged in the dealstore, we should fix this
-	time.Sleep(2 * time.Second)
-
-	t.RecordMessage("waiting for deal to be sealed")
-	testkit.WaitDealSealed(t, ctx, client, deal)
-	t.D().ResettingHistogram("deal.sealed").Update(int64(time.Since(t1)))
-
-	carExport := true
-
-	t.RecordMessage("trying to retrieve %s", fcid)
-	testkit.RetrieveData(t, ctx, err, client, fcid, carExport, data)
-	t.D().ResettingHistogram("deal.retrieved").Update(int64(time.Since(t1)))
-
-	t.SyncClient.MustSignalEntry(ctx, testkit.StateStopMining)
-
-	time.Sleep(10 * time.Second) // wait for metrics to be emitted
-
-	// TODO broadcast published content CIDs to other clients
-	// TODO select a random piece of content published by some other client and retrieve it
-
-	t.SyncClient.MustSignalAndWait(ctx, testkit.StateDone, t.TestInstanceCount)
-	return nil
 }