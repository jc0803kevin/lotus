--- conflicted
+++ resolved
@@ -938,11 +938,7 @@
 	return nil
 }
 
-<<<<<<< HEAD
-func (mp *MessagePool) GetNonce(ctx context.Context, addr address.Address) (uint64, error) {
-=======
-func (mp *MessagePool) GetNonce(_ context.Context, addr address.Address, _ types.TipSetKey) (uint64, error) {
->>>>>>> ada7f97b
+func (mp *MessagePool) GetNonce(ctx context.Context, addr address.Address, _ types.TipSetKey) (uint64, error) {
 	mp.curTsLk.Lock()
 	defer mp.curTsLk.Unlock()
 
